--- conflicted
+++ resolved
@@ -9,17 +9,10 @@
 @test reverse([2,3,1]) == [1,3,2]
 @test select([3,6,30,1,9],3) == 6
 @test select([3,6,30,1,9],3:4) == [6,9]
-<<<<<<< HEAD
 let a=[1:10;]
-    for r in {2:4, 1:2, 10:10, 4:2, 2:1, 4:-1:2, 2:-1:1, 10:-1:10, 4:1:3, 1:2:8, 10:-3:1}
+    for r in Any[2:4, 1:2, 10:10, 4:2, 2:1, 4:-1:2, 2:-1:1, 10:-1:10, 4:1:3, 1:2:8, 10:-3:1]
         @test select(a, r) == [r;]
         @test select(a, r, rev=true) == (11 .- [r;])
-=======
-let a=[1:10]
-    for r in Any[2:4, 1:2, 10:10, 4:2, 2:1, 4:-1:2, 2:-1:1, 10:-1:10, 4:1:3, 1:2:8, 10:-3:1]
-        @test select(a, r) == [r]
-        @test select(a, r, rev=true) == (11 .- [r])
->>>>>>> 93c3a58a
     end
 end
 @test sum(randperm(6)) == 21
@@ -29,19 +22,17 @@
             UInt8, UInt16, UInt32, UInt64, UInt128,
             Float16, Float32, Float64, BigInt, BigFloat]
 
-<<<<<<< HEAD
 @test searchsorted([1:10;], 1, by=(x -> x >= 5)) == 1:4
 @test searchsorted([1:10;], 10, by=(x -> x >= 5)) == 5:10
 @test searchsorted([1:5; 1:5; 1:5], 1, 6, 10, Base.Order.Forward) == 6:6
 @test searchsorted(ones(15), 1, 6, 10, Base.Order.Forward) == 6:10
-=======
+
 for R in numTypes, T in numTypes
     @test searchsorted(R[1, 1, 2, 2, 3, 3], T(0)) == 1:0
     @test searchsorted(R[1, 1, 2, 2, 3, 3], T(1)) == 1:2
     @test searchsorted(R[1, 1, 2, 2, 3, 3], T(2)) == 3:4
     @test searchsorted(R[1, 1, 2, 2, 3, 3], T(4)) == 7:6
     @test searchsorted(R[1, 1, 2, 2, 3, 3], 2.5) == 5:4
->>>>>>> 93c3a58a
 
     @test searchsorted(1:3, T(0)) == 1:0
     @test searchsorted(1:3, T(1)) == 1:1
