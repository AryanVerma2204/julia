--- conflicted
+++ resolved
@@ -3,15 +3,6 @@
 
 # Use perl to generate the primary data
 primary_encoding = "UTF-32BE"
-<<<<<<< HEAD
-primary_path = file_path(unicodedir, primary_encoding*".unicode")
-run(`perl -e 'print pack "N*", 0xfeff, 0..0xd7ff, 0xe000..0x10ffff' ` | `tee $primary_path` > SpawnNullStream())
-
-# Use iconv to generate the other data
-for encoding in ["UTF-32LE", "UTF-16BE", "UTF-16LE", "UTF-8"]
-    output_path = file_path(unicodedir, encoding*".unicode")
-    run(`iconv -f $primary_encoding -t $encoding $primary_path` | `tee $output_path` > SpawnNullStream())
-=======
 primary_path = joinpath(unicodedir, primary_encoding*".unicode")
 run(`perl -e 'print pack "N*", 0xfeff, 0..0xd7ff, 0xe000..0x10ffff' ` > primary_path)
 
@@ -19,7 +10,6 @@
 for encoding in ["UTF-32LE", "UTF-16BE", "UTF-16LE", "UTF-8"]
     output_path = joinpath(unicodedir, encoding*".unicode")
     run(`iconv -f $primary_encoding -t $encoding $primary_path` > output_path)
->>>>>>> 8d494fba
 end
 
 str1 = CharString(reinterpret(Char, read(open(joinpath(unicodedir,"UTF-32LE.unicode")), Uint32, 1112065)[2:]))
