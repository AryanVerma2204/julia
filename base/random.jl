--- conflicted
+++ resolved
@@ -21,14 +21,8 @@
     _jl_randn_zig_init()
 end
 @windows_only begin
-<<<<<<< HEAD
-    a=zeros(Uint32,2) #TODO FIX
-    #ccall(:jl_RtlGenRandom,Uint8,(Ptr{Void},Ptr{Void},Uint64),dlsym(_jl_advapi32,:SystemFunction036),convert(Ptr{Void},a),8)
-    #ccall(dlsym(_jl_advapi32,:SystemFunction036),Uint8,(Ptr{Void},Uint64),convert(Ptr{Void},a),8)
-=======
     a=zeros(Uint32,2)
     ccall(dlsym(_jl_advapi32,:SystemFunction036),stdcall,Uint8,(Ptr{Void},Uint64),convert(Ptr{Void},a),8)
->>>>>>> f0c6dc35
     srand(a)
 end
 end
@@ -239,20 +233,14 @@
     end
 end
 
-<<<<<<< HEAD
-#@TODO
-#this macro lead to julia trying to define a function named '\0' - Error!
-#@_jl_rand_matrix_builder_1arg Float64 randg
-=======
 @_jl_rand_matrix_builder_1arg Float64 randg
->>>>>>> f0c6dc35
 
 # randchi2()
 
-#randchi2(v) = 2*randg(v/2)
-#@_jl_rand_matrix_builder_1arg Float64 randchi2
-
-#const chi2rnd = randchi2 # alias chi2rnd
+randchi2(v) = 2*randg(v/2)
+@_jl_rand_matrix_builder_1arg Float64 randchi2
+
+const chi2rnd = randchi2 # alias chi2rnd
 
 # From John D. Cook
 # http://www.johndcook.com/julia_rng.html
